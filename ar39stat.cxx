--- conflicted
+++ resolved
@@ -413,12 +413,8 @@
   TFile of((outdir+"/"+prefix+get_ofilename(toys,interpolate,channel,rebin,fit_range)).c_str(),"RECREATE");
   TTree tree("statTree", "statTree");
   std::vector<double> v_chi2(models.size());
-<<<<<<< HEAD
   int best_fccd = 0;
   double best_dlf = 0., best_activity = 0., gof = -1., integral_data = 0., integral_model = 0.;
-=======
-  int best_fccd = 0; double best_dlf = 0., best_activity = 0., gof = -1., model_int=0., data_int=0.;
->>>>>>> b0fe97c7
   for (auto && m : models)
     tree.Branch(Form("chi2_%i_%03d",m.fccd,(int)(round(m.dlf*100))), &v_chi2.at(m.ID));
   tree.Branch("best_fccd",     &best_fccd     );
